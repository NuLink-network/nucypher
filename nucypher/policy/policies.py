"""
This file is part of nucypher.

nucypher is free software: you can redistribute it and/or modify
it under the terms of the GNU Affero General Public License as published by
the Free Software Foundation, either version 3 of the License, or
(at your option) any later version.

nucypher is distributed in the hope that it will be useful,
but WITHOUT ANY WARRANTY; without even the implied warranty of
MERCHANTABILITY or FITNESS FOR A PARTICULAR PURPOSE.  See the
GNU Affero General Public License for more details.

You should have received a copy of the GNU Affero General Public License
along with nucypher.  If not, see <https://www.gnu.org/licenses/>.
"""
<<<<<<< HEAD
import datetime
import math
=======

import time
>>>>>>> b1b3c933
import random
from abc import ABC, abstractmethod
from collections import OrderedDict, deque
from queue import Queue
from typing import Callable
from typing import Generator, List, Set

import maya
from twisted.internet import reactor
from twisted.internet.defer import ensureDeferred, Deferred
from twisted.python.threadpool import ThreadPool

from bytestring_splitter import BytestringSplitter, VariableLengthBytestring
from constant_sorrow.constants import NOT_SIGNED, UNKNOWN_KFRAG
<<<<<<< HEAD
=======
from typing import Generator, List, Set, Optional
from umbral.keys import UmbralPublicKey
from umbral.kfrags import KFrag

>>>>>>> b1b3c933
from nucypher.blockchain.eth.actors import BlockchainPolicyAuthor
from nucypher.blockchain.eth.agents import PolicyManagerAgent, StakingEscrowAgent
from nucypher.characters.lawful import Alice, Ursula
from nucypher.crypto.api import keccak_digest, secure_random
from nucypher.crypto.constants import PUBLIC_KEY_LENGTH
from nucypher.crypto.kits import RevocationKit
from nucypher.crypto.powers import DecryptingPower, SigningPower, TransactingPower
from nucypher.crypto.utils import construct_policy_id
from nucypher.network.exceptions import NodeSeemsToBeDown
from nucypher.network.middleware import RestMiddleware
from nucypher.utilities.logging import Logger
from umbral.keys import UmbralPublicKey
from umbral.kfrags import KFrag


class Arrangement:
    """
    A Policy must be implemented by arrangements with n Ursulas.  This class tracks the status of that implementation.
    """
    federated = True
    ID_LENGTH = 32

    splitter = BytestringSplitter((UmbralPublicKey, PUBLIC_KEY_LENGTH),  # alice.stamp
                                  (bytes, ID_LENGTH),  # arrangement_ID
                                  (bytes, VariableLengthBytestring))  # expiration

    def __init__(self,
                 alice: Alice,
                 expiration: maya.MayaDT,
                 ursula: Ursula = None,
                 arrangement_id: bytes = None,
                 kfrag: KFrag = UNKNOWN_KFRAG
                 ) -> None:
        """
        :param value: Funds which will pay for the timeframe  of this Arrangement (not the actual re-encryptions);
                      a portion will be locked for each Ursula that accepts.
        :param expiration: The moment which Alice wants the Arrangement to end.

        Other params are hopefully self-evident.
        """
        if arrangement_id:
            if len(arrangement_id) != self.ID_LENGTH:
                raise ValueError(f"Arrangement ID must be of length {self.ID_LENGTH}.")
            self.id = arrangement_id
        else:
            self.id = secure_random(self.ID_LENGTH)
        self.expiration = expiration
        self.alice = alice
        self.status = None

        """
        These will normally not be set if Alice is drawing up this arrangement - she hasn't assigned a kfrag yet
        (because she doesn't know if this Arrangement will be accepted).  She doesn't have an Ursula, for the same reason.
        """
        self.kfrag = kfrag
        self.ursula = ursula

    def __bytes__(self):
        return bytes(self.alice.stamp) + self.id + bytes(VariableLengthBytestring(self.expiration.iso8601().encode()))

    @classmethod
    def from_bytes(cls, arrangement_as_bytes):
        alice_verifying_key, arrangement_id, expiration_bytes = cls.splitter(arrangement_as_bytes)
        expiration = maya.MayaDT.from_iso8601(iso8601_string=expiration_bytes.decode())
        alice = Alice.from_public_keys(verifying_key=alice_verifying_key)
        return cls(alice=alice, arrangement_id=arrangement_id, expiration=expiration)

    def encrypt_payload_for_ursula(self):
        """Craft an offer to send to Ursula."""
        # We don't need the signature separately.
        return self.alice.encrypt_for(self.ursula, self.payload())[0]

    def payload(self):
        return bytes(self.kfrag)

    @abstractmethod
    def revoke(self):
        """
        Revoke arrangement.
        """
        raise NotImplementedError


class BlockchainArrangement(Arrangement):
    """
    A relationship between Alice and a single Ursula as part of Blockchain Policy
    """
    federated = False

    class InvalidArrangement(Exception):
        pass

    def __init__(self,
                 alice: Alice,
                 ursula: Ursula,
                 rate: int,
                 expiration: maya.MayaDT,
                 duration_periods: int,
                 *args, **kwargs):
        super().__init__(alice=alice, ursula=ursula, expiration=expiration, *args, **kwargs)

        # The relationship exists between two addresses
        self.author = alice  # type: BlockchainPolicyAuthor
        self.policy_agent = alice.policy_agent  # type: PolicyManagerAgent
        self.staker = ursula  # type: Ursula

        # Arrangement rate and duration in periods
        self.rate = rate
        self.duration_periods = duration_periods

        # Status
        self.is_published = False
        self.publish_transaction = None
        self.is_revoked = False
        self.revoke_transaction = None

    def __repr__(self):
        class_name = self.__class__.__name__
        r = "{}(client={}, node={})"
        r = r.format(class_name, self.author, self.staker)
        return r

    def revoke(self) -> str:
        """Revoke this arrangement and return the transaction hash as hex."""
        # TODO: #1355 - Revoke arrangements only
        txhash = self.policy_agent.revoke_policy(self.id, author_address=self.author.checksum_address)
        self.revoke_transaction = txhash
        self.is_revoked = True
        return txhash

    def payload(self):
        partial_payload = super().payload()
        return bytes(self.publish_transaction) + partial_payload


class NodeEngagementMutex:
    """
    TODO: Does this belong on middleware?

    TODO: There are a couple of ways this can break.  If one fo the jobs hangs, the whole thing will hang.  Also,
       if there are fewer successfully completed than percent_to_complete_before_release, the partial queue will never
       release.

    TODO: Make registry per... I guess Policy?  It's weird to be able to accidentally enact again.
    """
    log = Logger("Policy")

    def __init__(self,
                 f,    # TODO: typing.Protocol
                 nodes,
                 network_middleware,
                 percent_to_complete_before_release=5,
                 note=None,
                 threadpool_size=120,
                 *args,
                 **kwargs):
        self.f = f
        self.nodes = nodes
        self.network_middleware = network_middleware
        self.args = args
        self.kwargs = kwargs

        self.completed = {}
        self.failed = {}

        self._started = False
        self._finished = False

        self.percent_to_complete_before_release = percent_to_complete_before_release
        self._partial_queue = Queue()
        self._completion_queue = Queue()
        self._block_until_this_many_are_complete = math.ceil(
            len(nodes) * self.percent_to_complete_before_release / 100)
        self.released = False
        self.when_complete = Deferred()  # TODO: Allow cancelling via KB Interrupt or some other way?

        if note is None:
            self._repr = f"{f} to {len(nodes)} nodes"
        else:
            self._repr = f"{note}: {f} to {len(nodes)} nodes"

        self._threadpool = ThreadPool(minthreads=threadpool_size, maxthreads=threadpool_size, name=self._repr)
        self.log.info(f"NEM spinning up {self._threadpool}")

    def __repr__(self):
        return self._repr

    def block_for_a_little_while(self):
        """
        https://www.youtube.com/watch?v=OkSLswPSq2o
        """
        if len(self.completed) < self._block_until_this_many_are_complete:
            _ = self._partial_queue.get()  # Interesting opportuntiy to pass some data, like the list of contacted nodes above.
            self.log.debug(f"{len(self.completed)} nodes were contacted while blocking for a little while.")

    def block_until_complete(self):
        if self.total_disposed() < len(self.nodes):
            _ = self._completion_queue.get()  # Interesting opportuntiy to pass some data, like the list of contacted nodes above.

    def _handle_success(self, response, node):
        if response.status_code == 202:
            self.completed[node] = response
        else:
            assert False  # TODO: What happens if this is a 300 or 400 level response?

        if len(self.completed) == self._block_until_this_many_are_complete:
            self.log.debug(f"Blocked for a little while, completed {len(self.completed)} nodes")
            self._partial_queue.put(self.completed)
            self.released = True
        self._consider_finalizing()
        return response

    def _handle_error(self, failure, node):
        self.failed[node] = failure  # TODO: Add a failfast mode?
        self._consider_finalizing()
        self.log.warn(f"{node} failed: {failure}")

    def total_disposed(self):
        return len(self.completed) + len(self.failed)

    def _finalize(self):
        self._threadpool.stop()
        self._finished = True
        self._completion_queue.put(self.completed)
        self.when_complete.callback(self.completed)
        self.log.info(f"{self} finished.")

    def _consider_finalizing(self):
        if not self._finished:
            if self.total_disposed() == len(self.nodes):
                # TODO: Consider whether this can possibly hang.
                reactor.callInThread(self._finalize)
        else:
            raise RuntimeError("Already finished.")

    def _engage_node(self, node):
        maybe_coro = self.f(node, network_middleware=self.network_middleware, *self.args, **self.kwargs)

        d = ensureDeferred(maybe_coro)
        d.addCallback(self._handle_success, node)
        d.addErrback(self._handle_error, node)
        return d

    def start(self):
        if self._started:
            raise RuntimeError("Already started.")
        self._started = True
        self.log.info(f"NEM Starting {self._threadpool}")
        for node in self.nodes:
             self._threadpool.callInThread(self._engage_node, node)
        self._threadpool.start()


class Policy(ABC):
    """
    An edict by Alice, arranged with n Ursulas, to perform re-encryption for a specific Bob
    for a specific path.

    Once Alice is ready to enact a Policy, she generates KFrags, which become part of the Policy.

    Each Ursula is offered a Arrangement (see above) for a given Policy by Alice.

    Once Alice has secured agreement with n Ursulas to enact a Policy, she sends each a KFrag,
    and generates a TreasureMap for the Policy, recording which Ursulas got a KFrag.
    """

    POLICY_ID_LENGTH = 16
    _arrangement_class = NotImplemented

    log = Logger("Policy")

    class Rejected(RuntimeError):
        """Too many Ursulas rejected"""

    def __init__(self,
                 alice,
                 label,
                 expiration: maya.MayaDT,
                 bob=None,
                 kfrags=(UNKNOWN_KFRAG,),
                 public_key=None,
                 m: int = None,
                 alice_signature=NOT_SIGNED) -> None:

        """
        :param kfrags:  A list of KFrags to distribute per this Policy.
        :param label: The identity of the resource to which Bob is granted access.
        """
        self.alice = alice  # type: Alice
        self.label = label  # type: bytes
        self.bob = bob  # type: Bob
        self.kfrags = kfrags  # type: List[KFrag]
        self.public_key = public_key
        self._id = construct_policy_id(self.label, bytes(self.bob.stamp))
        self.treasure_map = self._treasure_map_class(m=m)
        self.expiration = expiration

<<<<<<< HEAD
        # Keep track of this stuff
        self.selection_buffer = 1

        self._accepted_arrangements = set()  # type: Set[Arrangement]
        self._rejected_arrangements = set()  # type: Set[Arrangement]
        self._spare_candidates = set()  # type: Set[Ursula]
=======
        self._accepted_arrangements = set()    # type: Set[Arrangement]
        self._rejected_arrangements = set()    # type: Set[Arrangement]
        self._spare_candidates = set()         # type: Set[Ursula]
>>>>>>> b1b3c933

        self._enacted_arrangements = OrderedDict()
        self._published_arrangements = OrderedDict()

        self.alice_signature = alice_signature  # TODO: This is unused / To Be Implemented?

        self.publishing_mutex = None

    class MoreKFragsThanArrangements(TypeError):
        """
        Raised when a Policy has been used to generate Arrangements with Ursulas insufficient number
        such that we don't have enough KFrags to give to each Ursula.
        """

    @property
    def n(self) -> int:
        return len(self.kfrags)

    @property
    def id(self) -> bytes:
        return self._id

    def __repr__(self):
        return f"{self.__class__.__name__}:{self.id.hex()[:6]}"

    @property
    def accepted_ursulas(self) -> Set[Ursula]:
        return {arrangement.ursula for arrangement in self._accepted_arrangements}

    def hrac(self) -> bytes:
        """
        # TODO: #180 - This function is hanging on for dear life.  After 180 is closed, it can be completely deprecated.

        The "hashed resource authentication code".

        A hash of:
        * Alice's public key
        * Bob's public key
        * the label

        Alice and Bob have all the information they need to construct this.
        Ursula does not, so we share it with her.
        """
        return keccak_digest(bytes(self.alice.stamp) + bytes(self.bob.stamp) + self.label)

    async def put_treasure_map_on_node(self, node, network_middleware):
        treasure_map_id = self.treasure_map.public_id()
        response = network_middleware.put_treasure_map_on_node(
            node=node,
            map_id=treasure_map_id,
            map_payload=bytes(self.treasure_map))
        return response

    def publish_treasure_map(self, network_middleware: RestMiddleware,
                             blockchain_signer: Callable = None) -> NodeEngagementMutex:
        self.treasure_map.prepare_for_publication(self.bob.public_keys(DecryptingPower),
                                                  self.bob.public_keys(SigningPower),
                                                  self.alice.stamp,
                                                  self.label)
        if blockchain_signer is not None:
            self.treasure_map.include_blockchain_signature(blockchain_signer)

        if not self.alice.known_nodes:
            # TODO: Optionally, block.  This is increasingly important.
            raise RuntimeError("Alice hasn't learned of any nodes.  Thus, she can't push the TreasureMap.")

        self.log.debug(f"Pushing {self.treasure_map} to all known nodes from {self.alice}")
        treasure_map_id = self.treasure_map.public_id()

        self.alice.block_until_number_of_known_nodes_is(8, timeout=2, learn_on_this_thread=True)

        target_nodes = self.bob.matching_nodes_among(self.alice.known_nodes)
        self.publishing_mutex = NodeEngagementMutex(f=self.put_treasure_map_on_node,
                                                    nodes=target_nodes,
                                                    network_middleware=network_middleware,
                                                    percent_to_complete_before_release=10)

        self.publishing_mutex.start()


    def inject_alice_publication_threadpool_into(self, f, *args, **kwargs):
        d = ensureDeferred(self.alice.get_publication_threadpool(policy_id=self.id.hex()[0:10]))
        d.addCallback(f, *args, **kwargs)
        def huh(result):
            assert False
        d.addErrback(huh)
        # return d.callback()

    def credential(self, with_treasure_map=True):
        """
        Creates a PolicyCredential for portable access to the policy via
        Alice or Bob. By default, it will include the treasure_map for the
        policy unless `with_treasure_map` is False.
        """
        from nucypher.policy.collections import PolicyCredential

        treasure_map = self.treasure_map
        if not with_treasure_map:
            treasure_map = None

        return PolicyCredential(self.alice.stamp, self.label, self.expiration,
                                self.public_key, treasure_map)

    def __assign_kfrags(self) -> Generator[Arrangement, None, None]:

        if len(self._accepted_arrangements) < self.n:
            raise self.MoreKFragsThanArrangements("Not enough candidate arrangements. "
                                                  "Call make_arrangements to make more.")

        for kfrag in self.kfrags:
            for arrangement in self._accepted_arrangements:
                if not arrangement in self._enacted_arrangements.values():
                    arrangement.kfrag = kfrag
                    self._enacted_arrangements[kfrag] = arrangement
                    yield arrangement
                    break  # This KFrag is now assigned; break the inner loop and go back to assign other kfrags.
            else:
                # We didn't assign that KFrag.  Trouble.
                # This is ideally an impossible situation, because we don't typically
                # enter this method unless we've already had n or more Arrangements accepted.
                raise self.MoreKFragsThanArrangements("Not enough accepted arrangements to assign all KFrags.")
        return

    def enact(self, network_middleware, publish_treasure_map=True) -> dict:
        """
        Assign kfrags to ursulas_on_network, and distribute them via REST,
        populating enacted_arrangements
        """
        for arrangement in self.__assign_kfrags():
            arrangement_message_kit = arrangement.encrypt_payload_for_ursula()

            try:
                # TODO: Concurrency
                response = network_middleware.enact_policy(arrangement.ursula,
                                                           arrangement.id,
                                                           arrangement_message_kit.to_bytes())
            except network_middleware.UnexpectedResponse as e:
                arrangement.status = e.status
            else:
                arrangement.status = response.status_code

            # TODO: Handle problem here - if the arrangement is bad, deal with it.
            self.treasure_map.add_arrangement(arrangement)

        else:
            # OK, let's check: if two or more Ursulas claimed we didn't pay,
            # we need to re-evaulate our situation here.
            arrangement_statuses = [a.status for a in self._accepted_arrangements]
            number_of_claims_of_freeloading = sum(status == 402 for status in arrangement_statuses)

            if number_of_claims_of_freeloading > 2:
                raise self.alice.NotEnoughNodes  # TODO: Clean this up and enable re-tries.

            self.treasure_map.check_for_sufficient_destinations()

            # TODO: Leave a note to try any failures later.
            pass

            # ...After *all* the arrangements are enacted
            # Create Alice's revocation kit
            self.revocation_kit = RevocationKit(self, self.alice.stamp)
            self.alice.add_active_policy(self)

            if publish_treasure_map is True:
                return self.publish_treasure_map(network_middleware=network_middleware)  # TODO: blockchain_signer?

    def propose_arrangement(self, network_middleware, ursula, arrangement) -> bool:
        negotiation_response = network_middleware.propose_arrangement(arrangement=arrangement)

        # TODO: check out the response: need to assess the result and see if we're actually good to go.
        arrangement_is_accepted = negotiation_response.status_code == 200

        bucket = self._accepted_arrangements if arrangement_is_accepted else self._rejected_arrangements
        bucket.add(arrangement)

        return arrangement_is_accepted

    def make_arrangements(self,
                          network_middleware: RestMiddleware,
                          handpicked_ursulas: Optional[Set[Ursula]] = None,
                          *args, **kwargs,
                          ) -> None:

        sampled_ursulas = self.sample(handpicked_ursulas=handpicked_ursulas)

        if len(sampled_ursulas) < self.n:
            raise self.MoreKFragsThanArrangements(
                "To make a Policy in federated mode, you need to designate *all* '  \
                 the Ursulas you need (in this case, {}); there's no other way to ' \
                 know which nodes to use.  Either pass them here or when you make ' \
                 the Policy.".format(self.n))

        # TODO: One of these layers needs to add concurrency.
        self._propose_arrangements(network_middleware=network_middleware,
                                   candidate_ursulas=sampled_ursulas,
                                   *args, **kwargs)

        if len(self._accepted_arrangements) < self.n:
            raise self.Rejected(f'Selected Ursulas rejected too many arrangements '
                                f'- only {len(self._accepted_arrangements)} of {self.n} accepted.')

    @abstractmethod
    def make_arrangement(self, ursula: Ursula, *args, **kwargs):
        raise NotImplementedError

    @abstractmethod
    def sample_essential(self, quantity: int, handpicked_ursulas: Set[Ursula]) -> Set[Ursula]:
        raise NotImplementedError

    def sample(self, handpicked_ursulas: Optional[Set[Ursula]] = None) -> Set[Ursula]:
        selected_ursulas = set(handpicked_ursulas) if handpicked_ursulas else set()

        # Calculate the target sample quantity
        target_sample_quantity = self.n - len(selected_ursulas)
        if target_sample_quantity > 0:
            sampled_ursulas = self.sample_essential(quantity=target_sample_quantity,
                                                    handpicked_ursulas=selected_ursulas)
            selected_ursulas.update(sampled_ursulas)

        return selected_ursulas

    def _propose_arrangements(self,
                              network_middleware: RestMiddleware,
                              candidate_ursulas: Set[Ursula],
                              consider_everyone: bool = False,
                              *args,
                              **kwargs) -> None:

        for index, selected_ursula in enumerate(candidate_ursulas):
            arrangement = self.make_arrangement(ursula=selected_ursula, *args, **kwargs)
            try:
                is_accepted = self.propose_arrangement(ursula=selected_ursula,
                                                       arrangement=arrangement,
                                                       network_middleware=network_middleware)

            except NodeSeemsToBeDown as e:  # TODO: #355 Also catch InvalidNode here?
                # This arrangement won't be added to the accepted bucket.
                # If too many nodes are down, it will fail in make_arrangements.
                # Also TODO: Prolly log this or something at this stage.
                continue

            else:
                # Bucket the arrangements
                if is_accepted:
                    self.log.debug(f"Arrangement accepted by {selected_ursula}")
                    self._accepted_arrangements.add(arrangement)
                    accepted = len(self._accepted_arrangements)
                    if accepted == self.n and not consider_everyone:
                        try:
                            spares = set(list(candidate_ursulas)[index + 1::])
                            self._spare_candidates.update(spares)
                        except IndexError:
                            self._spare_candidates = set()
                        break
                else:
                    self.log.debug(f"Arrangement failed with {selected_ursula}")
                    self._rejected_arrangements.add(arrangement)


class FederatedPolicy(Policy):
    _arrangement_class = Arrangement
    from nucypher.policy.collections import TreasureMap as _treasure_map_class  # TODO: Circular Import

    def make_arrangements(self, *args, **kwargs) -> None:
        try:
            return super().make_arrangements(*args, **kwargs)
        except self.MoreKFragsThanArrangements:
            error = "To make a Policy in federated mode, you need to designate *all* '  \
                     the Ursulas you need (in this case, {}); there's no other way to ' \
                     know which nodes to use.  " \
                    "Pass them here as handpicked_ursulas.".format(self.n)
            raise self.MoreKFragsThanArrangements(error)  # TODO: NotEnoughUrsulas where in the exception tree is this?

    def sample_essential(self, quantity: int, handpicked_ursulas: Set[Ursula]) -> Set[Ursula]:
        known_nodes = self.alice.known_nodes
        if handpicked_ursulas:
            # Prevent re-sampling of handpicked ursulas.
            known_nodes = set(known_nodes) - handpicked_ursulas
        sampled_ursulas = set(random.sample(k=quantity, population=list(known_nodes)))
        return sampled_ursulas

    def make_arrangement(self, ursula: Ursula, *args, **kwargs):
        return self._arrangement_class(alice=self.alice,
                                       expiration=self.expiration,
                                       ursula=ursula,
                                       *args, **kwargs)


class BlockchainPolicy(Policy):
    """
    A collection of n BlockchainArrangements representing a single Policy
    """
    _arrangement_class = BlockchainArrangement
    from nucypher.policy.collections import DecentralizedTreasureMap as _treasure_map_class  # TODO: Circular Import

    class NoSuchPolicy(Exception):
        pass

    class InvalidPolicy(Exception):
        pass

    class InvalidPolicyValue(ValueError):
        pass

    class NotEnoughBlockchainUrsulas(Policy.MoreKFragsThanArrangements):
        pass

    def __init__(self,
                 alice: Alice,
                 value: int,
                 rate: int,
                 duration_periods: int,
                 expiration: maya.MayaDT,
                 *args, **kwargs):

        self.duration_periods = duration_periods
        self.expiration = expiration
        self.value = value
        self.rate = rate
        self.author = alice

        # Initial State
        self.publish_transaction = None
        self.is_published = False
        self.receipt = None

        super().__init__(alice=alice, expiration=expiration, *args, **kwargs)

        self.validate_fee_value()

    def validate_fee_value(self) -> None:
        rate_per_period = self.value // self.n // self.duration_periods  # wei
        recalculated_value = self.duration_periods * rate_per_period * self.n
        if recalculated_value != self.value:
            raise ValueError(f"Invalid policy value calculation - "
                             f"{self.value} can't be divided into {self.n} staker payments per period "
                             f"for {self.duration_periods} periods without a remainder")

    @staticmethod
    def generate_policy_parameters(n: int,
                                   duration_periods: int,
                                   value: int = None,
                                   rate: int = None) -> dict:

        # Check for negative inputs
        if sum(True for i in (n, duration_periods, value, rate) if i is not None and i < 0) > 0:
            raise BlockchainPolicy.InvalidPolicyValue(f"Negative policy parameters are not allowed. Be positive.")

        # Check for policy params
        if not bool(value) ^ bool(rate):
            # TODO: Review this suggestion
            raise BlockchainPolicy.InvalidPolicyValue(f"Either 'value' or 'rate'  must be provided for policy.")

        if not value:
            value = rate * duration_periods * n

        else:
            value_per_node = value // n
            if value_per_node * n != value:
                raise BlockchainPolicy.InvalidPolicyValue(f"Policy value of ({value} wei) cannot be"
                                                          f" divided by N ({n}) without a remainder.")

            rate = value_per_node // duration_periods
            if rate * duration_periods != value_per_node:
                raise BlockchainPolicy.InvalidPolicyValue(f"Policy value of ({value_per_node} wei) per node "
                                                          f"cannot be divided by duration ({duration_periods} periods)"
                                                          f" without a remainder.")

        params = dict(rate=rate, value=value)
        return params

    def sample_essential(self,
                         quantity: int,
                         handpicked_ursulas: Set[Ursula],
                         learner_timeout: int = 1,
                         timeout: int = 10) -> Set[Ursula]: # TODO #843: Make timeout configurable

<<<<<<< HEAD
        start_time = maya.now()  # marker for timeout calculation

        found_ursulas, unknown_addresses = set(), deque()
        while len(found_ursulas) < target_quantity:  # until there are enough Ursulas

            delta = maya.now() - start_time  # check for a timeout
            if delta.total_seconds() >= timeout:
                missing_nodes = ', '.join(a for a in unknown_addresses)
                raise RuntimeError("Timed out after {} seconds; Cannot find {}.".format(timeout, missing_nodes))
=======
        selected_ursulas = set(handpicked_ursulas)
        quantity_remaining = quantity

        # Need to sample some stakers

        handpicked_addresses = [ursula.checksum_address for ursula in handpicked_ursulas]
        reservoir = self.alice.get_stakers_reservoir(duration=self.duration_periods,
                                                     without=handpicked_addresses)
        if len(reservoir) < quantity_remaining:
            error = f"Cannot create policy with {quantity} arrangements"
            raise self.NotEnoughBlockchainUrsulas(error)
>>>>>>> b1b3c933

        to_check = set(reservoir.draw(quantity_remaining))

        # Sample stakers in a loop and feed them to the learner to check
        # until we have enough in `selected_ursulas`.

        start_time = maya.now()
        new_to_check = to_check

        while True:

            # Check if the sampled addresses are already known.
            # If we're lucky, we won't have to wait for the learner iteration to finish.
            known = {x for x in to_check if x in self.alice.known_nodes}
            to_check = to_check - known

            known = random.sample(known, min(len(known), quantity_remaining)) # we only need so many
            selected_ursulas.update([self.alice.known_nodes[address] for address in known])
            quantity_remaining -= len(known)

            if quantity_remaining == 0:
                break
            else:
                new_to_check = reservoir.draw_at_most(quantity_remaining)
                to_check.update(new_to_check)

            # Feed newly sampled stakers to the learner
            self.alice.learn_about_specific_nodes(new_to_check)

            # TODO: would be nice to wait for the learner to finish an iteration here,
            # because if it hasn't, we really have nothing to do.
            time.sleep(learner_timeout)

            delta = maya.now() - start_time
            if delta.total_seconds() >= timeout:
                still_checking = ', '.join(to_check)
                raise RuntimeError(f"Timed out after {timeout} seconds; "
                                   f"need {quantity_remaining} more, still checking {still_checking}.")

        found_ursulas = list(selected_ursulas)

        # Randomize the output to avoid the largest stakers always being the first in the list
        system_random = random.SystemRandom()
        system_random.shuffle(found_ursulas) # inplace

        return set(found_ursulas)

    def publish_to_blockchain(self) -> dict:

        prearranged_ursulas = list(a.ursula.checksum_address for a in self._accepted_arrangements)

        # Transact  # TODO: Move this logic to BlockchainPolicyActor
        receipt = self.author.policy_agent.create_policy(
            policy_id=self.hrac()[:16],  # bytes16 _policyID
            author_address=self.author.checksum_address,
            value=self.value,
            end_timestamp=self.expiration.epoch,  # uint16 _numberOfPeriods
            node_addresses=prearranged_ursulas  # address[] memory _nodes
        )

        # Capture Response
        self.receipt = receipt
        self.publish_transaction = receipt['transactionHash']
        self.is_published = True  # TODO: For real: TX / Swarm confirmations needed?

        return receipt

    def make_arrangement(self, ursula: Ursula, *args, **kwargs):
        return self._arrangement_class(alice=self.alice,
                                       expiration=self.expiration,
                                       ursula=ursula,
                                       rate=self.rate,
                                       duration_periods=self.duration_periods,
                                       *args, **kwargs)

    def enact(self, network_middleware, publish_to_blockchain=True, publish_treasure_map=True) -> NodeEngagementMutex:
        """
        Assign kfrags to ursulas_on_network, and distribute them via REST,
        populating enacted_arrangements
        """
        if publish_to_blockchain is True:
            self.publish_to_blockchain()

            # Not in love with this block here, but I want 121 closed.
            for arrangement in self._accepted_arrangements:
                arrangement.publish_transaction = self.publish_transaction

        publisher = super().enact(network_middleware, publish_treasure_map=False)

        if publish_treasure_map is True:
            self.treasure_map.prepare_for_publication(bob_encrypting_key=self.bob.public_keys(DecryptingPower),
                                                      bob_verifying_key=self.bob.public_keys(SigningPower),
                                                      alice_stamp=self.alice.stamp,
                                                      label=self.label)
            # Sign the map.
            transacting_power = self.alice._crypto_power.power_ups(TransactingPower)
            publisher = self.publish_treasure_map(network_middleware=network_middleware,
                                                  blockchain_signer=transacting_power.sign_message)
            # publisher.block_for_a_little_while()
        return publisher<|MERGE_RESOLUTION|>--- conflicted
+++ resolved
@@ -14,13 +14,8 @@
 You should have received a copy of the GNU Affero General Public License
 along with nucypher.  If not, see <https://www.gnu.org/licenses/>.
 """
-<<<<<<< HEAD
-import datetime
-import math
-=======
 
 import time
->>>>>>> b1b3c933
 import random
 from abc import ABC, abstractmethod
 from collections import OrderedDict, deque
@@ -35,13 +30,10 @@
 
 from bytestring_splitter import BytestringSplitter, VariableLengthBytestring
 from constant_sorrow.constants import NOT_SIGNED, UNKNOWN_KFRAG
-<<<<<<< HEAD
-=======
 from typing import Generator, List, Set, Optional
 from umbral.keys import UmbralPublicKey
 from umbral.kfrags import KFrag
 
->>>>>>> b1b3c933
 from nucypher.blockchain.eth.actors import BlockchainPolicyAuthor
 from nucypher.blockchain.eth.agents import PolicyManagerAgent, StakingEscrowAgent
 from nucypher.characters.lawful import Alice, Ursula
@@ -339,18 +331,9 @@
         self.treasure_map = self._treasure_map_class(m=m)
         self.expiration = expiration
 
-<<<<<<< HEAD
-        # Keep track of this stuff
-        self.selection_buffer = 1
-
-        self._accepted_arrangements = set()  # type: Set[Arrangement]
-        self._rejected_arrangements = set()  # type: Set[Arrangement]
-        self._spare_candidates = set()  # type: Set[Ursula]
-=======
         self._accepted_arrangements = set()    # type: Set[Arrangement]
         self._rejected_arrangements = set()    # type: Set[Arrangement]
         self._spare_candidates = set()         # type: Set[Ursula]
->>>>>>> b1b3c933
 
         self._enacted_arrangements = OrderedDict()
         self._published_arrangements = OrderedDict()
@@ -728,17 +711,6 @@
                          learner_timeout: int = 1,
                          timeout: int = 10) -> Set[Ursula]: # TODO #843: Make timeout configurable
 
-<<<<<<< HEAD
-        start_time = maya.now()  # marker for timeout calculation
-
-        found_ursulas, unknown_addresses = set(), deque()
-        while len(found_ursulas) < target_quantity:  # until there are enough Ursulas
-
-            delta = maya.now() - start_time  # check for a timeout
-            if delta.total_seconds() >= timeout:
-                missing_nodes = ', '.join(a for a in unknown_addresses)
-                raise RuntimeError("Timed out after {} seconds; Cannot find {}.".format(timeout, missing_nodes))
-=======
         selected_ursulas = set(handpicked_ursulas)
         quantity_remaining = quantity
 
@@ -750,7 +722,6 @@
         if len(reservoir) < quantity_remaining:
             error = f"Cannot create policy with {quantity} arrangements"
             raise self.NotEnoughBlockchainUrsulas(error)
->>>>>>> b1b3c933
 
         to_check = set(reservoir.draw(quantity_remaining))
 
